name: Release

on:
  workflow_dispatch:

concurrency:
  group: ${{ github.workflow }}-${{ github.ref }}
  cancel-in-progress: false

env:
  GRADLE_OPTS: '-Dorg.gradle.daemon=false -Dorg.gradle.java.installations.auto-detect=false -Dorg.gradle.warning.mode=fail'

jobs:
<<<<<<< HEAD
#  ci:
#    uses: ./.github/workflows/ci.yml
#
#  ci-low-cadence:
#    uses: ./.github/workflows/ci-low-cadence.yml
#
#  codeql:
#    uses: ./.github/workflows/codeql.yml
=======
  ci:
    uses: ./.github/workflows/ci.yml

  ci-low-cadence:
    uses: ./.github/workflows/ci-low-cadence.yml

  codeql:
    uses: ./.github/workflows/codeql.yml

  pre-release:
    name: Update version, tag repo, and return sha
    permissions:
      contents: write
    needs: [ ci, ci-low-cadence, codeql ]
    runs-on: self-hosted
    outputs:
      sha: ${{ steps.return-sha.outputs.sha }}
    steps:
      - id: checkout
        name: Checkout
        uses: actions/checkout@v4
        with:
          ref: ${{ github.ref }}
      - id: validate
        name: Validate no new commits
        run: |
          current_sha=$(git rev-parse HEAD)
          if test $current_sha != '${{ github.sha }}'
          then exit 1
          fi
      - id: tag-version
        if: ${{ inputs.release }}
        name: Update version, tag repo, and return current SHA
        run: |
          git config user.name "github-actions"
          git config user.email "github-actions@aeron.io"
          echo ${{ inputs.release-version }} > version.txt
          git add version.txt
          git commit -m "${{ inputs.release-version }} version update."
          git push
          git tag ${{ inputs.release-version }}
          git push origin refs/tags/${{ inputs.release-version }}
      - id: return-sha
        name: Return current SHA
        run: |
          git rev-parse HEAD
          echo "sha=$(git rev-parse HEAD)" >> "$GITHUB_OUTPUT"
>>>>>>> 990fbfc5

  release:
    name: Release java artifacts
    permissions:
      contents: read
      packages: write
#    needs: [ ci, ci-low-cadence, codeql ]
    runs-on: self-hosted
    steps:
      - name: Checkout code
        uses: actions/checkout@v4
        with:
          ref: ${{ github.sha }}
      - name: Setup java
        uses: actions/setup-java@v4
        with:
          distribution: 'zulu'
          java-version: 8
      - name: Publish a release
        run: ./gradlew publish
        env:
          SIGNING_GPG_SECRET_KEY: ${{ secrets.signingKey }}
          SIGNING_GPG_PASSWORD: ${{ secrets.signingPassword }}
          OSSRH_USERNAME: ${{ secrets.ossrhUsername }}
<<<<<<< HEAD
          OSSRH_PASSWORD: ${{ secrets.ossrhPassword }}
=======
          OSSRH_PASSWORD: ${{ secrets.ossrhPassword }}

  post-release:
    name: Update version
    permissions:
      contents: write
    needs: release
    runs-on: self-hosted
    steps:
      - name: Checkout
        uses: actions/checkout@v4
        with:
          ref: ${{ github.ref }}
      - name: Commit snapshot version to current branch
        if: ${{ inputs.release }}
        run: |
          git config user.name "github-actions"
          git config user.email "github-actions@aeron.io"
          echo ${{ inputs.next-version }}-SNAPSHOT > version.txt
          git add version.txt
          git status
          git commit -m "${{ inputs.next-version }}-SNAPSHOT version update."
          git push
>>>>>>> 990fbfc5
<|MERGE_RESOLUTION|>--- conflicted
+++ resolved
@@ -2,6 +2,20 @@
 
 on:
   workflow_dispatch:
+    inputs:
+      release:
+        description: Is release? (Will create tag and update version)
+        required: true
+        default: false
+        type: boolean
+      release-version:
+        description: Released version (x.y.z)
+        required: true
+        type: string
+      next-version:
+        description: Next version (x.y.z)
+        required: true
+        type: string
 
 concurrency:
   group: ${{ github.workflow }}-${{ github.ref }}
@@ -11,16 +25,6 @@
   GRADLE_OPTS: '-Dorg.gradle.daemon=false -Dorg.gradle.java.installations.auto-detect=false -Dorg.gradle.warning.mode=fail'
 
 jobs:
-<<<<<<< HEAD
-#  ci:
-#    uses: ./.github/workflows/ci.yml
-#
-#  ci-low-cadence:
-#    uses: ./.github/workflows/ci-low-cadence.yml
-#
-#  codeql:
-#    uses: ./.github/workflows/codeql.yml
-=======
   ci:
     uses: ./.github/workflows/ci.yml
 
@@ -68,20 +72,19 @@
         run: |
           git rev-parse HEAD
           echo "sha=$(git rev-parse HEAD)" >> "$GITHUB_OUTPUT"
->>>>>>> 990fbfc5
 
   release:
     name: Release java artifacts
     permissions:
       contents: read
       packages: write
-#    needs: [ ci, ci-low-cadence, codeql ]
+    needs: pre-release
     runs-on: self-hosted
     steps:
       - name: Checkout code
         uses: actions/checkout@v4
         with:
-          ref: ${{ github.sha }}
+          ref: ${{ needs.pre-release.outputs.sha }}
       - name: Setup java
         uses: actions/setup-java@v4
         with:
@@ -93,9 +96,6 @@
           SIGNING_GPG_SECRET_KEY: ${{ secrets.signingKey }}
           SIGNING_GPG_PASSWORD: ${{ secrets.signingPassword }}
           OSSRH_USERNAME: ${{ secrets.ossrhUsername }}
-<<<<<<< HEAD
-          OSSRH_PASSWORD: ${{ secrets.ossrhPassword }}
-=======
           OSSRH_PASSWORD: ${{ secrets.ossrhPassword }}
 
   post-release:
@@ -118,5 +118,4 @@
           git add version.txt
           git status
           git commit -m "${{ inputs.next-version }}-SNAPSHOT version update."
-          git push
->>>>>>> 990fbfc5
+          git push